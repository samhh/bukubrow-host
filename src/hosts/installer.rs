use super::paths::{get_host_path, get_os_type, Browser, OsType};
use super::targets::chrome::ChromeHost;
use super::targets::firefox::FirefoxHost;
use std::fs;
use std::io::Write;
use std::path::PathBuf;

<<<<<<< HEAD
const NM_REGKEY: &'static str = "com.samhh.bukubrow";
const NM_FILENAME: &'static str = "com.samhh.bukubrow.json";
=======
const NM_FILENAME: &str = "com.samhh.bukubrow.json";
>>>>>>> e8bcd8d9

pub fn install_host(browser: &Browser) -> Result<PathBuf, &'static str> {
    // Create native messaging path if it doesn't already exist
    let host_path = get_host_path(&browser)?;
    fs::create_dir_all(&host_path).map_err(|_| "Failed to create native messaging directory.")?;

    // Determine path of self/executable
    let exe_err_str = "Could not determine location of Bukubrow executable.";
    let exe_path = std::env::current_exe()
        .map_err(|_| exe_err_str)
        .and_then(|path| path.into_os_string().into_string().map_err(|_| exe_err_str))?;

    // Create JSON file
    let full_write_path = host_path.join(NM_FILENAME);
    let mut file =
        fs::File::create(&full_write_path).map_err(|_| "Failed to create browser host file.")?;

    // Write to created file
    match browser {
        Browser::Chrome | Browser::Chromium | Browser::Brave => file.write_all(
            &serde_json::to_string(&ChromeHost::new(exe_path))
                .map_err(|_| "Failed to serialise Chrome/Chromium/Brave browser host.")?
                .as_bytes(),
        ),
        Browser::Firefox => file.write_all(
            &serde_json::to_string(&FirefoxHost::new(exe_path))
                .map_err(|_| "Failed to serialise Firefox browser host.")?
                .as_bytes(),
        ),
    }
    .map_err(|_| "Failed to write to browser host file.")?;

    let os_type = get_os_type();
    match (os_type, browser) {
        (OsType::Windows, Browser::Firefox) => register_firefox(&full_write_path)?,
        _ => (),
    };

    Ok(full_write_path)
}

#[cfg(target_os = "windows")]
fn register_firefox(json_path: &PathBuf) -> Result<(), &'static str> {
    let hkcu = winreg::RegKey::predef(winreg::enums::HKEY_CURRENT_USER);
    let path = PathBuf::from(r"Software\Mozilla\NativeMessagingHosts").join(NM_REGKEY);
    let (key, _) = hkcu
        .create_subkey(&path)
        .map_err(|_| "Failed to create registry entry.")?;

    key.set_value("", &json_path.to_string_lossy().into_owned())
        .map_err(|_| "Failed to set registry entry.")?;

    Ok(())
}

#[cfg(not(target_os = "windows"))]
fn register_firefox(_json_path: &PathBuf) -> Result<(), &'static str> {
    Ok(())
}<|MERGE_RESOLUTION|>--- conflicted
+++ resolved
@@ -5,12 +5,8 @@
 use std::io::Write;
 use std::path::PathBuf;
 
-<<<<<<< HEAD
-const NM_REGKEY: &'static str = "com.samhh.bukubrow";
-const NM_FILENAME: &'static str = "com.samhh.bukubrow.json";
-=======
+const NM_REGKEY: &str = "com.samhh.bukubrow";
 const NM_FILENAME: &str = "com.samhh.bukubrow.json";
->>>>>>> e8bcd8d9
 
 pub fn install_host(browser: &Browser) -> Result<PathBuf, &'static str> {
     // Create native messaging path if it doesn't already exist
